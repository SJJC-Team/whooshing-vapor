import Vapor
import S4

var workDir: String {
    let parent = #file.characters.split(separator: "/").map(String.init).dropLast().joined(separator: "/")
    let path = "/\(parent)/"
    return path
}

let app = Application(workDir: workDir)

//MARK: Basic

app.get("/") { request in
    return try app.view("welcome.html")
}

app.get("test") { request in
    return "123"
}

//MARK: Resource

app.resource("users", controller: UserController.self)

//MARK: Request data

app.post("jsondata") { request in
    print(request.data.json?["hi"].string)
    return "yup"
}

//MARK: Type safe routing

app.get("test", Int.self, String.self) { request, int, string in
    return JSON([
        "message": "Int \(int) String \(string)"
    ])
}

/* Expected Users Format
 [
    [
        "name" : "joe",
        "friend" : [
            "name" : "joe"
        ]
    ]
 ]
 */
app.get("users") { req in
    let friendName = req.data[0, "name", "friend", "name"].string
    return "Hello \(friendName)"
}

//MARK: Json

app.get("json") { request in
    return JSON([
        "number": 123,
        "text": "unicorns",
        "bool": false,
        "nested": JSON(["one", 2, false])
    ])
}

app.post("json") { request in
    //parse a key inside the received json
    guard let count = request.data["unicorns"].int else {
        return Response(error: "No unicorn count provided")
    }
    return "Received \(count) unicorns"
}

app.post("form") { request in
    guard let name = request.data["name"].string else {
        return Response(error: "No name provided")
    }

    return "Hello \(name)"
}

app.get("redirect") { request in
    return Response(redirect: "http://qutheory.io:8001")
}

app.post("json2") { request in
    //parse a key inside the received json
    guard let count = request.data["unicorns"].int else {
        return Response(error: "No unicorn count provided")
    }
    return Response(status: .created, json: JSON(["message":"Received \(count) unicorns"]))
}

app.grouped("abort") { group in
    group.get("400") { request in
        throw Abort.badRequest
    }

    group.get("404") { request in
        throw Abort.notFound
    }

    group.get("420") { request in
        throw Abort.custom(status: .enhanceYourCalm, message: "Enhance your calm")
    }

    group.get("500") { request in
        throw Abort.internalServerError
    }
}

enum Error: ErrorProtocol {
    case Unhandled
}

app.get("error") { request in
    throw Error.Unhandled
}

//MARK: Session

app.get("session") { request in
    request.session?["name"] = "Vapor"
    return "Session set"
}

app.get("login") { request in
    guard let id = request.session?["id"] else {
        throw Abort.badRequest
    }

    return JSON([
        "id": id
    ])
}

app.post("login") { request in
    guard
        let email = request.data["email"]?.string,
        let password = request.data["password"]?.string
    else {
        throw Abort.badRequest
    }

    guard email == "user@qutheory.io" && password == "test123" else {
        throw Abort.badRequest
    }

    request.session?["id"] = "123"

    return JSON([
        "message": "Logged in"
    ])
}

/**
    This example is in the docs. If it changes,
    make sure to update the Response section.
 */
app.get("cookie") { request in
    var response = Response(status: .ok, text: "Cookie set")
    response.cookies["id"] = "123"

    return response
}


app.get("cookies") { request in
    var response = JSON([
        "cookies": "\(request.cookies)"
    ]).makeResponse()

    response.cookies["cookie-1"] = "value-1"
    response.cookies["hello"] = "world"

    return response
}

class Name: ValidationSuite {
    static func validate(input value: String) throws {
        let evaluation = OnlyAlphanumeric.self
            && Count.min(5)
            && Count.max(20)

        try evaluation.validate(input: value)
    }
}

class Employee {
    var name: Valid<Name>
    var email: Valid<Email>

    init(request: Request) throws {
        name = try request.data["name"].validated()
        email = try request.data["email"].validated()
    }
}

extension Employee: JSONRepresentable {
    func makeJson() -> JSON {
        return JSON([
            "name": name.value,
            "email": email.value
        ])
    }
}

app.post("validation") { request in
    let employee = try Employee(request: request)
    return employee
}

<<<<<<< HEAD
//MARK: WebSocket
let wss = WebSocketServer() { sock in
    sock.onText { text in
        try sock.send(text)
    }
}

app.get("echo", handler: wss.respond)
=======
//MARK: Forms

app.get("multipart-image") { _ in
    var response = "<form method='post' action='/multipart-image/' ENCTYPE='multipart/form-data'>"

    response += "<input type='text' name='name' />"
    response += "<input type='file' name='image' accept='image/*' />"
    response += "<button>Submit</button>"
    response += "</form>"

    return Response(status: .ok, html: response)
}

app.post("multipart-image") { request in
    guard let form = request.data.multipart else {
        throw Abort.badRequest
    }

    guard let namePart = form["name"]?.input else {
        throw Abort.badRequest
    }

    guard let image = form["image"]?.file else {
        throw Abort.badRequest
    }

    var headers: Headers = [:]

    if let mediaType = image.type {
        headers["Content-Type"] = mediaType.type + "/" + mediaType.subtype
    }

    return Response(status: .ok, headers: headers, body: image.data)
}

app.get("multifile") { _ in
    var response = "<form method='post' action='/multifile/' ENCTYPE='multipart/form-data'>"

    response += "<input type='text' name='response' />"
    response += "<input type='file' name='files' multiple='multiple' />"
    response += "<button>Submit</button>"
    response += "</form>"

    return Response(status: .ok, html: response)
}

app.post("multifile") { request in
    guard let form = request.data.multipart else {
        throw Abort.badRequest
    }

    guard let response = form["response"]?.input, let number = Int(response) else {
        throw Abort.badRequest
    }

    guard let files = form["files"]?.files else {
        throw Abort.badRequest
    }

    guard files.count > number else {
        throw Abort.badRequest
    }

    let file = files[number]

    var headers: Headers = [:]

    if let mediaType = file.type {
        headers["Content-Type"] = mediaType.type + "/" + mediaType.subtype
    }

    return Response(status: .ok, headers: headers, body: file.data)
}

app.get("options") { _ in
    var response = "<form method='post' action='/options/' ENCTYPE='multipart/form-data'>"

    response += "<select name='options' multiple='multiple'>"
    response += "<option value='0'>0</option>"
    response += "<option value='1'>1</option>"
    response += "<option value='2'>2</option>"
    response += "<option value='3'>3</option>"
    response += "<option value='4'>4</option>"
    response += "<option value='5'>5</option>"
    response += "<option value='6'>6</option>"
    response += "<option value='7'>7</option>"
    response += "<option value='8'>8</option>"
    response += "<option value='9'>9</option>"
    response += "</select>"
    response += "<button>Submit</button>"
    response += "</form>"

    return Response(status: .ok, html: response)
}

app.post("options") { request in
    guard let form = request.data.multipart, let multipart = form["options"] else {
        return "No form submited"
    }

    let selected = multipart.input ?? multipart.inputArray?.joined(separator: ", ")
    return "You have selected \"\(selected ?? "whoops!")\"\n"
}

app.post("multipart-print") { request in
    print(request.data)
    print(request.data.formEncoded)

    print(request.data["test"])
    print(request.data["test"].string)

    print(request.data.multipart?["test"])
    print(request.data.multipart?["test"]?.file)

    return JSON([
        "message": "Printed details to console"
    ])
}
>>>>>>> ec9bc2d1

//MARK: Middleware

app.grouped(AuthMiddleware()) { group in
    app.get("protected") { request in
        return JSON([
            "message": "Welcome authorized user"
        ])
    }
}

//MARK: Async

app.get("async") { request in
    var response = Response(async: { stream in
        try stream.send("hello".data)
    })
    response.headers["Content-Type"] = "text/plain"
    response.headers["Transfer-Encoding"] = ""
    response.headers["Content-Length"] = 5.description
    return response
}

app.start()<|MERGE_RESOLUTION|>--- conflicted
+++ resolved
@@ -211,16 +211,6 @@
     return employee
 }
 
-<<<<<<< HEAD
-//MARK: WebSocket
-let wss = WebSocketServer() { sock in
-    sock.onText { text in
-        try sock.send(text)
-    }
-}
-
-app.get("echo", handler: wss.respond)
-=======
 //MARK: Forms
 
 app.get("multipart-image") { _ in
@@ -339,7 +329,15 @@
         "message": "Printed details to console"
     ])
 }
->>>>>>> ec9bc2d1
+
+//MARK: WebSocket
+let wss = WebSocketServer() { sock in
+    sock.onText { text in
+        try sock.send(text)
+    }
+}
+
+app.get("echo", handler: wss.respond)
 
 //MARK: Middleware
 
