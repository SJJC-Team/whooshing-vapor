--- conflicted
+++ resolved
@@ -34,15 +34,13 @@
     }
 
     /// See InputStream.onInput
-<<<<<<< HEAD
-    public func onInput(_ input: HTTPResponse) {
-        serialize(input).withByteBuffer(outputStream.onInput)
-=======
-    public func onInput(_ response: Response) {
+    public func onInput(_ response: HTTPResponse) {
+        var headers = response.headers
+        
         if let count = response.body.count {
-            response.headers[.contentLength] = count.description
+            headers[.contentLength] = count.description
         } else if case .stream(_) = response.body.storage {
-            response.headers[.transferEncoding] = "chunked"
+            headers[.transferEncoding] = "chunked"
         }
         
         self.upgradeHandler = response.onUpgrade
@@ -53,14 +51,13 @@
         let serialized = http1Prefix + statusCode + [.space] + response.status.messageBytes
         
         serialized.withUnsafeBufferPointer(write)
-        response.headers.storage.withByteBuffer(write)
+        headers.storage.withByteBuffer(write)
         
         // End of Headers
         crlf.withUnsafeBufferPointer(write)
         
         response.body.serialize(into: self)
         self.flush()
->>>>>>> 56579cf1
     }
 
     /// See InputStream.onError
@@ -82,71 +79,6 @@
     public func onClose(_ onClose: ClosableStream) {
         outputStream.onClose(onClose)
     }
-<<<<<<< HEAD
-
-    /// Efficiently serializes a response into Data.
-    public func serialize(_ response: HTTPResponse) -> Data {
-        // make copy
-        var response = response
-
-        if let count = response.body.count {
-            response.headers[.contentLength] = count.description
-        } else if case .stream(_) = response.body.storage {
-            response.headers[.transferEncoding] = "chunked"
-        }
-        
-        self.upgradeHandler = response.onUpgrade
-
-        let statusCode = Data(response.status.code.description.utf8)
-
-        // prefix + status + space + message + eol
-        let firstLineCount = http1Prefix.count + statusCode.count + 1 + response.status.messageData.count + eol.count
-
-        // first line + headers + contentLengthHeader + EOL + body + EOL
-        let messageSize = firstLineCount + response.headers.storage.count + eol.count + response.body.storage.count
-
-        var data = Data(repeating: 0, count: messageSize)
-
-        data.withUnsafeMutableBytes { (message: MutableBytesPointer) in
-            var offset = 0
-
-            // First line
-            offset += copy(http1Prefix, to: message)
-            offset += copy(statusCode, to: message.advanced(by: offset))
-            message.advanced(by: offset).pointee = .space
-            offset += 1
-            offset += copy(response.status.messageData, to: message.advanced(by: offset))
-            offset += copy(eol, to: message.advanced(by: offset))
-
-            // headers
-            offset += copy(response.headers.storage, to: message.advanced(by: offset))
-
-            // End of headers
-            offset += copy(eol, to: message.advanced(by: offset))
-
-            switch response.body.storage {
-            case .data(let data):
-                offset += copy(data, to: message.advanced(by: offset))
-            case .dispatchData(let data):
-                offset += copy(Data(data), to: message.advanced(by: offset))
-            case .staticString(let pointer):
-                memcpy(message.advanced(by: offset), pointer.utf8Start, pointer.utf8CodeUnitCount)
-                offset += pointer.utf8CodeUnitCount
-            case .stream(let bodyStream):
-                bodyStream.stream(to: ChunkEncoder()).drain(onInput: outputStream.onInput).catch(onError: self.onError)
-            }
-        }
-
-        return data
-    }
-}
-
-fileprivate func copy(_ data: Data, to pointer: MutableBytesPointer) -> Int {
-    data.withUnsafeBytes { (dataPointer: BytesPointer) in
-        _ = memcpy(pointer, dataPointer, data.count)
-    }
-=======
->>>>>>> 56579cf1
     
     deinit {
         writeBuffer.deallocate(capacity: writeBufferSize)
