import Async
import Dispatch
import libc

/// Any TCP socket. It doesn't specify being a server or client yet.
public final class TCPSocket {
    /// The file descriptor related to this socket
    public let descriptor: Int32

    /// The remote's address
    public var address: Address?
    
    /// True if the socket is non blocking
    public let isNonBlocking: Bool

    /// True if the socket should re-use addresses
    public let shouldReuseAddress: Bool
    
<<<<<<< HEAD
    /// A read source that's used to check when the connection is open
    internal var readSource: DispatchSourceRead?
    
=======
    /// A read source that's used to check when the connection is readable
    internal var readSource: DispatchSourceRead?
    
    /// A handler that gets called when closing the socket
    public typealias CloseHandler = (()->())
    
    /// Will be triggered before closing the socket, as part of the cleanup process
    public var didClose: CloseHandler? = nil
    
>>>>>>> 59d25a10
    /// A write source that's used to check when the connection is open
    internal var writeSource: DispatchSourceWrite?

    /// Creates a TCP socket around an existing descriptor
    public init(
        established: Int32,
        isNonBlocking: Bool,
        shouldReuseAddress: Bool,
        address: Address?
    ) {
        self.descriptor = established
        self.isNonBlocking = isNonBlocking
        self.shouldReuseAddress = shouldReuseAddress
        self.address = address
    }
    
    /// Creates a new TCP socket
    public convenience init(
        isNonBlocking: Bool = true,
        shouldReuseAddress: Bool = true
    ) throws {
        let sockfd = socket(AF_INET, SOCK_STREAM, 0)
        guard sockfd > 0 else {
            throw TCPError.posix(errno, identifier: "socketCreate")
        }
        
        if isNonBlocking {
            // Set the socket to async/non blocking I/O
            guard fcntl(sockfd, F_SETFL, O_NONBLOCK) == 0 else {
                throw TCPError.posix(errno, identifier: "setNonBlocking")
            }
        }

        if shouldReuseAddress {
            var yes = 1
            let intSize = socklen_t(MemoryLayout<Int>.size)
            guard setsockopt(sockfd, SOL_SOCKET, SO_REUSEADDR, &yes, intSize) == 0 else {
                throw TCPError.posix(errno, identifier: "setReuseAddress")
            }
        }

        self.init(
            established: sockfd,
            isNonBlocking: isNonBlocking,
            shouldReuseAddress: shouldReuseAddress,
            address: nil
        )
    }

    /// Closes the socket
    public func close() {
        libc.close(descriptor)
        didClose?()
    }
    
    /// Returns a boolean describing if the socket is still healthy and open
    public var isConnected: Bool {
        var error = 0
        getsockopt(descriptor, SOL_SOCKET, SO_ERROR, &error, nil)
        
        return error == 0
    }

    deinit {
        close()
    }
}<|MERGE_RESOLUTION|>--- conflicted
+++ resolved
@@ -16,11 +16,6 @@
     /// True if the socket should re-use addresses
     public let shouldReuseAddress: Bool
     
-<<<<<<< HEAD
-    /// A read source that's used to check when the connection is open
-    internal var readSource: DispatchSourceRead?
-    
-=======
     /// A read source that's used to check when the connection is readable
     internal var readSource: DispatchSourceRead?
     
@@ -30,7 +25,6 @@
     /// Will be triggered before closing the socket, as part of the cleanup process
     public var didClose: CloseHandler? = nil
     
->>>>>>> 59d25a10
     /// A write source that's used to check when the connection is open
     internal var writeSource: DispatchSourceWrite?
 
