--- conflicted
+++ resolved
@@ -426,14 +426,10 @@
             
             /// Set handlers that are applied to the Server's channel.
             .serverChannelInitializer { channel in
-<<<<<<< HEAD
                 application.storage[Channels.self] = .init()
-                return channel.pipeline.addHandler(quiesce.makeServerChannelHandler(channel: channel))
-=======
-                channel.eventLoop.makeCompletedFuture {
+                return channel.eventLoop.makeCompletedFuture {
                     try channel.pipeline.syncOperations.addHandler(quiesce.makeServerChannelHandler(channel: channel))
                 }
->>>>>>> 1cbae2c4
             }
             
             /// Set the handlers that are applied to the accepted Channels.
@@ -592,19 +588,13 @@
         let handler = HTTPServerHandler(responder: responder, logger: application.logger, app: application)
         handlers.append(handler)
         
-<<<<<<< HEAD
-        return self.addHandlers(customHandlers).flatMap {
-            self.addHandlers(handlers).flatMap {
-                /// Close the connection in case of any errors.
-                self.addHandler(NIOCloseOnErrorHandler())
-            }
-=======
+        
         return self.eventLoop.makeCompletedFuture {
+            try self.syncOperations.addHandlers(customHandlers)
             try self.syncOperations.addHandlers(handlers)
         }.flatMap {
             /// Close the connection in case of any errors.
             self.addHandler(NIOCloseOnErrorHandler())
->>>>>>> 1cbae2c4
         }
     }
     
@@ -670,13 +660,13 @@
 
         handlers.append(upgrader)
         handlers.append(handler)
-<<<<<<< HEAD
-        
-        return self.addHandlers(customHandlers).flatMap { 
-            self.addHandlers(handlers).flatMap {
-                /// Close the connection in case of any errors.
-                self.addHandler(NIOCloseOnErrorHandler())
-            }
+
+        return self.eventLoop.makeCompletedFuture {
+            try self.syncOperations.addHandlers(customHandlers)
+            try self.syncOperations.addHandlers(handlers)
+        }.flatMap {
+            /// Close the connection in case of any errors.
+            self.addHandler(NIOCloseOnErrorHandler())
         }
     }
 
@@ -691,14 +681,6 @@
             // Whooshing 加密处理器
             let cryptoHandler = CustomCryptoIOHandler(app: application, ioHandler: ioHandler)
             res.append(cryptoHandler)
-=======
-
-        return self.eventLoop.makeCompletedFuture {
-            try self.syncOperations.addHandlers(handlers)
-        }.flatMap {
-            /// Close the connection in case of any errors.
-            self.addHandler(NIOCloseOnErrorHandler())
->>>>>>> 1cbae2c4
         }
         return res
     }
